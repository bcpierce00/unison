(* Unison file synchronizer: src/files.ml *)
(* Copyright 1999-2018, Benjamin C. Pierce

    This program is free software: you can redistribute it and/or modify
    it under the terms of the GNU General Public License as published by
    the Free Software Foundation, either version 3 of the License, or
    (at your option) any later version.

    This program is distributed in the hope that it will be useful,
    but WITHOUT ANY WARRANTY; without even the implied warranty of
    MERCHANTABILITY or FITNESS FOR A PARTICULAR PURPOSE.  See the
    GNU General Public License for more details.

    You should have received a copy of the GNU General Public License
    along with this program.  If not, see <http://www.gnu.org/licenses/>.
*)


open Common
open Lwt
open Fileinfo

let debug = Trace.debug "files"
let debugverbose = Trace.debug "files+"

(* ------------------------------------------------------------ *)

let commitLogName = Util.fileInHomeDir "DANGER.README"

let writeCommitLog source target tempname =
  let sourcename = Fspath.toDebugString source in
  let targetname = Fspath.toDebugString target in
  debug (fun() -> Util.msg "Writing commit log: renaming %s to %s via %s\n"
    sourcename targetname tempname);
  Util.convertUnixErrorsToFatal
    "writing commit log"
    (fun () ->
       let c =
         System.open_out_gen [Open_wronly; Open_creat; Open_trunc; Open_excl]
           0o600 commitLogName in
       Printf.fprintf c "Warning: the last run of %s terminated abnormally "
         Uutil.myName;
       Printf.fprintf c "while moving\n   %s\nto\n   %s\nvia\n   %s\n\n"
         sourcename targetname tempname;
       Printf.fprintf c "Please check the state of these files immediately\n";
       Printf.fprintf c "(and delete this notice when you've done so).\n";
       close_out c)

let clearCommitLog pathTo =
  debug (fun() -> (Util.msg "Deleting commit log\n"));

  let tmpPathDir = Fspath.canonize (Some Util.homeDirStr) in  (* tmpPathDir is a Fspath.t *)
  (* Use pathTo in the temporary name (instead of DANGER.README) to reduce chance of reuse *)
  let tmpPath = Os.tempPath tmpPathDir pathTo in  (* tmpPath is a Path.local *)
  let dangerFspath = Fspath.canonize (Some (System.fspathToString commitLogName)) in
  let dangerFsPathTmp = Fspath.concat tmpPathDir tmpPath in

  Os.renameFspath "DANGER.README" dangerFspath dangerFsPathTmp;
  
  Util.convertUnixErrorsToFatal
    "clearing commit log"
      (fun () -> System.unlink (System.fspathFromString (Fspath.toString dangerFsPathTmp)) )

let processCommitLog () =
  if System.file_exists commitLogName then begin
    raise(Util.Fatal(
          Printf.sprintf
            "Warning: the previous run of %s terminated in a dangerous state.
            Please consult the file %s, delete it, and try again."
                Uutil.myName
                (System.fspathToPrintString commitLogName)))
  end else
    Lwt.return ()

let processCommitLogOnHost =
  Remote.registerHostCmd "processCommitLog" processCommitLog

let processCommitLogs() =
  Lwt_unix.run
    (Globals.allHostsIter (fun h -> processCommitLogOnHost h ()))

(* ------------------------------------------------------------ *)

let copyOnConflict = Prefs.createBool "copyonconflict" false
  "!keep copies of conflicting files"
  "When this flag is set, Unison will make a copy of files that would \
   otherwise be overwritten or deleted in case of conflicting changes, \
   and more generally whenever the default behavior is overriden. \
   This makes it possible to automatically resolve conflicts in a \
   fairly safe way when synchronizing continuously, in combination \
   with the \\verb|-repeat watch| and \\verb|-prefer newer| preferences."

let prepareCopy workingDir path notDefault =
  if notDefault
     && Prefs.read copyOnConflict
     && (Fileinfo.get true workingDir path).Fileinfo.typ <> `ABSENT
  then begin
    let tmpPath = Os.tempPath workingDir path in
    Copy.recursively workingDir path workingDir tmpPath;
    Some (workingDir, path, tmpPath)
  end else
    None

let finishCopy copyInfo =
  match copyInfo with
    Some (workingDir, path, tmpPath) ->
      let tm = Unix.localtime (Unix.gettimeofday ()) in
      let rec copyPath n =
        let p =
          Path.addToFinalName path
            (Format.sprintf " (conflict%s on %04d-%02d-%02d)"
               (if n = 0 then "" else " #" ^ string_of_int n)
               (tm.Unix.tm_year + 1900) (tm.Unix.tm_mon + 1) tm.Unix.tm_mday)
        in
        if Os.exists workingDir p then copyPath (n + 1) else p
      in
      Os.rename "keepCopy" workingDir tmpPath workingDir (copyPath 0)
  | None ->
      ()

(* ------------------------------------------------------------ *)

let deleteLocal (fspathTo, (pathTo, ui, notDefault)) =
  debug (fun () ->
     Util.msg "deleteLocal [%s] (None, %s)\n"
       (Fspath.toDebugString fspathTo) (Path.toString pathTo));
  let localPathTo = Update.translatePathLocal fspathTo pathTo in
  let copyInfo = prepareCopy fspathTo localPathTo notDefault in
  (* Make sure the target is unchanged first *)
  (* (There is an unavoidable race condition here.) *)
  let prevArch = Update.checkNoUpdates fspathTo localPathTo ui in
  finishCopy copyInfo;
  Stasher.backup fspathTo localPathTo `AndRemove prevArch;
  (* Archive update must be done last *)
  Update.replaceArchiveLocal fspathTo localPathTo Update.NoArchive;
  Lwt.return ()

let deleteOnRoot = Remote.registerRootCmd "delete" deleteLocal

let delete rootFrom pathFrom rootTo pathTo ui notDefault =
  deleteOnRoot rootTo (pathTo, ui, notDefault) >>= fun _ ->
  Update.replaceArchive rootFrom pathFrom Update.NoArchive

(* ------------------------------------------------------------ *)

let fileUpdated ui =
  match ui with
    Updates (File (_, ContentsUpdated _), _) -> true
  | _                                        -> false

let setPropLocal (fspath, (path, ui, newDesc, oldDesc)) =
  (* [ui] provides the modtime while [newDesc] provides the other
     file properties *)
  let localPath = Update.translatePathLocal fspath path in
  let (workingDir,realPath) = Fspath.findWorkingDir fspath localPath in
  Fileinfo.set workingDir realPath (`Update oldDesc) newDesc;
  if fileUpdated ui then Stasher.stashCurrentVersion fspath localPath None;
  (* Archive update must be done last *)
  Update.updateProps fspath localPath (Some newDesc) ui;
  Lwt.return ()

let setPropOnRoot = Remote.registerRootCmd "setProp" setPropLocal

let updatePropsOnRoot =
  Remote.registerRootCmd
   "updateProps"
     (fun (fspath, (path, propOpt, ui)) ->
        let localPath = Update.translatePathLocal fspath path in
        (* Archive update must be done first *)
        Update.updateProps fspath localPath propOpt ui;
        if fileUpdated ui then
          Stasher.stashCurrentVersion fspath localPath None;
        Lwt.return ())

let updateProps root path propOpt ui =
  updatePropsOnRoot root (path, propOpt, ui)

(* FIX: we should check there has been no update before performing the
   change *)
let setProp rootFrom pathFrom rootTo pathTo newDesc oldDesc uiFrom uiTo =
  debug (fun() ->
    Util.msg
      "setProp %s %s %s\n   %s %s %s\n"
      (root2string rootFrom) (Path.toString pathFrom)
      (Props.toString newDesc)
      (root2string rootTo) (Path.toString pathTo)
      (Props.toString oldDesc));
  setPropOnRoot rootTo (pathTo, uiTo, newDesc, oldDesc) >>= fun _ ->
  updateProps rootFrom pathFrom None uiFrom

(* ------------------------------------------------------------ *)

let mkdirOnRoot =
  Remote.registerRootCmd
    "mkdir"
    (fun (fspath,(workingDir,path)) ->
       let info = Fileinfo.get false workingDir path in
       if info.Fileinfo.typ = `DIRECTORY then begin
         begin try
           (* Make sure the directory is writable *)
           Fs.chmod (Fspath.concat workingDir path)
             (Props.perms info.Fileinfo.desc lor 0o700)
         with Unix.Unix_error _ -> () end;
         Lwt.return (true, info.Fileinfo.desc)
       end else begin
         if info.Fileinfo.typ <> `ABSENT then
           Os.delete workingDir path;
         Os.createDir workingDir path Props.dirDefault;
         Lwt.return (false, (Fileinfo.get false workingDir path).Fileinfo.desc)
       end)

let setDirPropOnRoot =
  Remote.registerRootCmd
    "setDirProp"
    (fun (_, (workingDir, path, initialDesc, newDesc)) ->
      Fileinfo.set workingDir path (`Set initialDesc) newDesc;
      Lwt.return ())

let makeSymlink =
  Remote.registerRootCmd
    "makeSymlink"
    (fun (fspath, (workingDir, path, l)) ->
       if Os.exists workingDir path then
         Os.delete workingDir path;
       Os.symlink workingDir path l;
       Lwt.return ())

(* ------------------------------------------------------------ *)

let performRename fspathTo localPathTo workingDir pathFrom pathTo prevArch =
  debug (fun () -> Util.msg "Renaming %s to %s in %s; root is %s\n"
      (Path.toString pathFrom)
      (Path.toString pathTo)
      (Fspath.toDebugString workingDir)
      (Fspath.toDebugString fspathTo));
  let source = Fspath.concat workingDir pathFrom in
  let target = Fspath.concat workingDir pathTo in
  Util.convertUnixErrorsToTransient
    (Printf.sprintf "renaming %s to %s"
       (Fspath.toDebugString source) (Fspath.toDebugString target))
    (fun () ->
      debugverbose (fun() ->
        Util.msg "calling Fileinfo.get from renameLocal\n");
      let filetypeFrom =
        (Fileinfo.get false source Path.empty).Fileinfo.typ in
      debugverbose (fun() ->
        Util.msg "back from Fileinfo.get from renameLocal\n");
      if filetypeFrom = `ABSENT then raise (Util.Transient (Printf.sprintf
           "Error while renaming %s to %s -- source file has disappeared!"
           (Fspath.toPrintString source) (Fspath.toPrintString target)));
      let filetypeTo = (Fileinfo.get false target Path.empty).Fileinfo.typ in

       (* Windows and Unix operate differently if the target path of a
          rename already exists: in Windows an exception is raised, in
          Unix the file is clobbered.  In both Windows and Unix, if
          the target is an existing **directory**, an exception will
          be raised.  We want to avoid doing the move first, if possible,
          because this opens a "window of danger" during which the contents of
          the path is nothing. *)
      let moveFirst =
        match (filetypeFrom, filetypeTo) with
        | (_, `ABSENT)            -> false
        | ((`FILE | `SYMLINK),
           (`FILE | `SYMLINK))    -> Util.osType <> `Unix
        | _                       -> true (* Safe default *) in
      if moveFirst then begin
        debug (fun() -> Util.msg "rename: moveFirst=true\n");
        let tmpPath = Os.tempPath workingDir pathTo in
        let temp = Fspath.concat workingDir tmpPath in
        let temp' = Fspath.toDebugString temp in

        debug (fun() ->
          Util.msg "moving %s to %s\n" (Fspath.toDebugString target) temp');
        Stasher.backup fspathTo localPathTo `ByCopying prevArch;
        writeCommitLog source target temp';
        Util.finalize (fun() ->
          (* If the first rename fails, the log can be removed: the
             filesystem is in a consistent state *)
          Os.rename "renameLocal(1)" target Path.empty temp Path.empty;
          (* If the next renaming fails, we will be left with
             DANGER.README file which will make any other
             (similar) renaming fail in a cryptic way.  So it
             seems better to abort early by converting Unix errors
             to Fatal ones (rather than Transient). *)
          Util.convertUnixErrorsToFatal "renaming with commit log"
            (fun () ->
              debug (fun() -> Util.msg "rename %s to %s\n"
                       (Fspath.toDebugString source)
                       (Fspath.toDebugString target));
              Os.rename "renameLocal(2)"
                source Path.empty target Path.empty))
          (fun _ -> clearCommitLog pathTo);
        (* It is ok to leave a temporary file.  So, the log can be
           cleared before deleting it. *)
        Os.delete temp Path.empty
      end else begin
        debug (fun() -> Util.msg "rename: moveFirst=false\n");
        Stasher.backup fspathTo localPathTo `ByCopying prevArch;
        Os.rename "renameLocal(3)" source Path.empty target Path.empty;
        debug (fun() ->
          if filetypeFrom = `FILE then
            Util.msg
              "Contents of %s after renaming = %s\n"
              (Fspath.toDebugString target)
	      (Fingerprint.toString (Fingerprint.file target Path.empty)));
      end)

(* FIX: maybe we should rename the destination before making any check ? *)
(* JV (6/09): the window is small again...
   FIX: When this code was originally written, we assumed that the
   checkNoUpdates would happen immediately before the rename, so that
   the window of danger where other processes could invalidate the thing we
   just checked was very small.  But now that transport is multi-threaded,
   this window of danger could get very long because other transfers are
   saturating the link.  It would be better, I think, to introduce a real
   2PC protocol here, so that both sides would (locally and almost-atomically)
   check that their assumptions had not been violated and then switch the
   temp file into place, but remain able to roll back if something fails
   either locally or on the other side. *)
let renameLocal
      (fspathTo,
       (localPathTo, workingDir, pathFrom, pathTo, ui, archOpt, notDefault)) =
  let copyInfo = prepareCopy workingDir pathTo notDefault in
  (* Make sure the target is unchanged, then do the rename.
     (Note that there is an unavoidable race condition here...) *)
  let prevArch = Update.checkNoUpdates fspathTo localPathTo ui in
  finishCopy copyInfo;
  performRename fspathTo localPathTo workingDir pathFrom pathTo prevArch;
  begin match archOpt with
    Some archTo -> Stasher.stashCurrentVersion fspathTo localPathTo None;
                   Update.iterFiles fspathTo localPathTo archTo
                     Xferhint.insertEntry;
                   (* Archive update must be done last *)
                   Update.replaceArchiveLocal fspathTo localPathTo archTo
  | None        -> ()
  end;
  Lwt.return ()

let renameOnHost = Remote.registerRootCmd "rename" renameLocal

let rename root localPath workingDir pathOld pathNew ui archOpt notDefault =
  debug (fun() ->
    Util.msg "rename(root=%s, localPath=%s, pathOld=%s, pathNew=%s)\n"
      (root2string root)
      (Path.toString localPath)
      (Path.toString pathOld) (Path.toString pathNew));
  renameOnHost root
    (localPath, workingDir, pathOld, pathNew, ui, archOpt, notDefault)

(* ------------------------------------------------------------ *)

(* Calculate the target working directory and paths for the copy.
      workingDir  is an fspath naming the directory on the target
                  host where the copied file will actually live.
                  (In the case where pathTo names a symbolic link, this
                  will be the parent directory of the file that the
                  symlink points to, not the symlink itself.  Note that
                  this fspath may be outside of the replica, or even
                  on a different volume.)
      realPathTo  is the name of the target file relative to workingDir.
                  (If pathTo names a symlink, this will be the name of
                  the file pointed to by the symlink, not the name of the
                  link itself.)
      tempPathTo  is a temporary file name in the workingDir.  The file (or
                  directory structure) will first be copied here, then
                  "almost atomically" moved onto realPathTo. *)

let setupTargetPathsLocal (fspath, path) =
  let localPath = Update.translatePathLocal fspath path in
  let (workingDir,realPath) = Fspath.findWorkingDir fspath localPath in
  let tempPath = Os.tempPath ~fresh:false workingDir realPath in
  Lwt.return (workingDir, realPath, tempPath, localPath)

let setupTargetPaths =
  Remote.registerRootCmd "setupTargetPaths" setupTargetPathsLocal

let rec createDirectories fspath localPath props =
  match props with
    [] ->
      ()
  | desc :: rem ->
      match Path.deconstructRev localPath with
        None ->
          assert false
      | Some (_, parentPath) ->
          createDirectories fspath parentPath rem;
          try
            let absolutePath = Fspath.concat fspath parentPath in
             Fs.mkdir absolutePath (Props.perms desc);
             Fileinfo.set fspath parentPath (`Copy parentPath) desc
            (* The directory may have already been created
               if there are several paths with the same prefix *)
          with Unix.Unix_error (Unix.EEXIST, _, _) -> ()

let setupTargetPathsAndCreateParentDirectoryLocal (fspath, (path, props)) =
  let localPath = Update.translatePathLocal fspath path in
  Util.convertUnixErrorsToTransient
    "creating parent directories"
    (fun () -> createDirectories fspath localPath props);
  let (workingDir,realPath) = Fspath.findWorkingDir fspath localPath in
  let tempPath = Os.tempPath ~fresh:false workingDir realPath in
  Lwt.return (workingDir, realPath, tempPath, localPath)

let setupTargetPathsAndCreateParentDirectory =
  Remote.registerRootCmd "setupTargetPathsAndCreateParentDirectory"
    setupTargetPathsAndCreateParentDirectoryLocal

(* ------------------------------------------------------------ *)

let updateSourceArchiveLocal (fspathFrom, (localPathFrom, uiFrom, errPaths)) =
  (* Archive update must be done first (before Stasher call) *)
  let newArch = Update.updateArchive fspathFrom localPathFrom uiFrom in
  (* We update the archive with what we were expected to copy *)
  Update.replaceArchiveLocal fspathFrom localPathFrom newArch;
  (* Then, we remove all pieces of which the copy failed *)
  List.iter
    (fun p ->
       debug (fun () ->
         Util.msg "Copy under %s/%s was aborted\n"
           (Fspath.toDebugString fspathFrom) (Path.toString p));
       Update.replaceArchiveLocal fspathFrom p Update.NoArchive)
    errPaths;
  Stasher.stashCurrentVersion fspathFrom localPathFrom None;
  Lwt.return ()

let updateSourceArchive =
  Remote.registerRootCmd "updateSourceArchive" updateSourceArchiveLocal

(* ------------------------------------------------------------ *)

let deleteSpuriousChild fspathTo pathTo nm =
  (* FIX: maybe we should turn them into Unison temporary files? *)
  let path = (Path.child pathTo nm) in
  debug (fun() -> Util.msg "Deleting spurious file %s/%s\n"
                    (Fspath.toDebugString fspathTo) (Path.toString path));
  Os.delete fspathTo path

let rec deleteSpuriousChildrenRec fspathTo pathTo archChildren children =
  match archChildren, children with
    archNm :: archRem, nm :: rem ->
      let c = Name.compare archNm nm in
      if c < 0 then
        deleteSpuriousChildrenRec fspathTo pathTo archRem children
      else if c = 0 then
        deleteSpuriousChildrenRec fspathTo pathTo archChildren rem
      else begin
        deleteSpuriousChild fspathTo pathTo nm;
        deleteSpuriousChildrenRec fspathTo pathTo archChildren rem
      end
  | [], nm :: rem ->
      deleteSpuriousChild fspathTo pathTo nm;
      deleteSpuriousChildrenRec fspathTo pathTo [] rem
  | _, [] ->
      ()

let deleteSpuriousChildrenLocal (_, (fspathTo, pathTo, archChildren)) =
  deleteSpuriousChildrenRec
    fspathTo pathTo archChildren
    (List.sort Name.compare (Os.childrenOf fspathTo pathTo));
  Lwt.return ()

let deleteSpuriousChildren =
  Remote.registerRootCmd "deleteSpuriousChildren" deleteSpuriousChildrenLocal

let rec normalizeProps propsFrom propsTo =
  match propsFrom, propsTo with
    d :: r, d' :: r' -> normalizeProps r r'
  | _, []            -> (Safelist.rev propsFrom)
  | [], _ :: _       -> assert false

(* ------------------------------------------------------------ *)

let copyReg = Lwt_util.make_region 50

let copy
      update
      rootFrom pathFrom   (* copy from here... *)
      uiFrom              (* (and then check that this updateItem still
                             describes the current state of the src replica) *)
      propsFrom           (* the properties of the parent directories, in
                             case we need to propagate them *)
      rootTo pathTo       (* ...to here *)
      uiTo                (* (but, before committing the copy, check that
                             this updateItem still describes the current
                             state of the target replica) *)
      propsTo             (* the properties of the parent directories *)
      notDefault          (* [true] if not Unison's default action *)
      id =                (* for progress display *)
  debug (fun() ->
    Util.msg
      "copy %s %s ---> %s %s \n"
      (root2string rootFrom) (Path.toString pathFrom)
      (root2string rootTo) (Path.toString pathTo));
  (* Calculate target paths *)
  setupTargetPathsAndCreateParentDirectory rootTo
    (pathTo, normalizeProps propsFrom propsTo)
     >>= fun (workingDir, realPathTo, tempPathTo, localPathTo) ->
  (* When in Unicode case-insensitive mode, we want to create files
     with NFC normal-form filenames. *)
  let realPathTo =
    match update with
      `Update _ ->
        realPathTo
    | `Copy ->
        match Path.deconstructRev realPathTo with
          None ->
            assert false
        | Some (name, parentPath) ->
            Path.child parentPath (Name.normalize name)
  in
  (* Calculate source path *)
  Update.translatePath rootFrom pathFrom >>= fun localPathFrom ->
  let errors = ref [] in
  (* Inner loop for recursive copy... *)
  let rec copyRec pFrom      (* Path to copy from *)
                  pTo        (* (Temp) path to copy to *)
                  realPTo    (* Path where this file will ultimately be placed
                                (needed by rsync, which uses the old contents
                                of this file to optimize transfer) *)
                  f =        (* Source archive subtree for this path *)
    debug (fun() ->
      Util.msg "copyRec %s --> %s  (really to %s)\n"
        (Path.toString pFrom) (Path.toString pTo)
        (Path.toString realPTo));
    Lwt.catch
      (fun () ->
         match f with
           Update.ArchiveFile (desc, fp, stamp, ress) ->
             Lwt_util.run_in_region copyReg 1 (fun () ->
               Abort.check id;
               let stmp =
                 if Update.useFastChecking () then Some stamp else None in
               Copy.file
                 rootFrom pFrom rootTo workingDir pTo realPTo
                 update desc fp stmp ress id
                 >>= fun info ->
               let ress' = Osx.stamp info.Fileinfo.osX in
               Lwt.return
                 (Update.ArchiveFile (Props.override info.Fileinfo.desc desc,
                                      fp, Fileinfo.stamp info, ress'),
                  []))
         | Update.ArchiveSymlink l ->
             Lwt_util.run_in_region copyReg 1 (fun () ->
               debug (fun() -> Util.msg "Making symlink %s/%s -> %s\n"
                                 (root2string rootTo) (Path.toString pTo) l);
               Abort.check id;
               makeSymlink rootTo (workingDir, pTo, l) >>= fun () ->
               Lwt.return (f, []))
         | Update.ArchiveDir (desc, children) ->
             Lwt_util.run_in_region copyReg 1 (fun () ->
               debug (fun() -> Util.msg "Creating directory %s/%s\n"
                 (root2string rootTo) (Path.toString pTo));
               mkdirOnRoot rootTo (workingDir, pTo))
                 >>= fun (dirAlreadyExisting, initialDesc) ->
             Abort.check id;
             (* We start a thread for each child *)
             let childThreads =
               Update.NameMap.mapi
                 (fun name child ->
                    let nameTo = Name.normalize name in
                    copyRec (Path.child pFrom name)
                            (Path.child pTo nameTo)
                            (Path.child realPTo nameTo)
                            child)
                 children
             in
             (* We collect the thread results *)
             Update.NameMap.fold
               (fun nm childThr remThr ->
                  childThr >>= fun (arch, paths) ->
                  remThr >>= fun (children, pathl, error) ->
                  let childErr = arch = Update.NoArchive in
                  let children =
                    if childErr then children else
                    Update.NameMap.add nm arch children
                  in
                  Lwt.return (children, paths :: pathl, error || childErr))
               childThreads
               (Lwt.return (Update.NameMap.empty, [], false))
               >>= fun (newChildren, pathl, childError) ->
             begin if dirAlreadyExisting || childError then
               let childNames =
                 Update.NameMap.fold (fun nm _ l -> nm :: l) newChildren [] in
               deleteSpuriousChildren rootTo (workingDir, pTo, childNames)
             else
               Lwt.return ()
             end >>= fun () ->
             Lwt_util.run_in_region copyReg 1 (fun () ->
               (* We use the actual file permissions so as to preserve
                  inherited bits *)
               setDirPropOnRoot rootTo
                 (workingDir, pTo, initialDesc, desc)) >>= fun () ->
             Lwt.return (Update.ArchiveDir (desc, newChildren),
                         List.flatten pathl)
         | Update.NoArchive ->
             assert false)
      (fun e ->
         match e with
           Util.Transient _ ->
             if not (Abort.testException e) then begin
               Abort.file id;
               errors := e :: !errors
             end;
             Lwt.return (Update.NoArchive, [pFrom])
         | _ ->
             Lwt.fail e)
  in
  (* Compute locally what we need to propagate *)
  let rootLocal = List.hd (Globals.rootsInCanonicalOrder ()) in
  let localArch =
    Update.updateArchive (snd rootLocal) localPathFrom uiFrom in
  copyRec localPathFrom tempPathTo realPathTo localArch
    >>= fun (archTo, errPaths) ->
  if archTo = Update.NoArchive then
    (* We were not able to transfer anything *)
    Lwt.fail (List.hd !errors)
  else begin
    (* Rename the files to their final location and then update the
       archive on the destination replica *)
    debugverbose (fun () -> Util.msg "rename from copy\n");
    rename rootTo localPathTo workingDir tempPathTo realPathTo uiTo
      (Some archTo) notDefault >>= fun () ->
    (* Update the archive on the source replica
       FIX: we could reuse localArch if rootFrom is the same as rootLocal *)
    updateSourceArchive rootFrom (localPathFrom, uiFrom, errPaths) >>= fun () ->
    (* Return the first error, if any *)
    match Safelist.rev !errors with
      e :: _ -> Lwt.fail e
    | []     -> Lwt.return ()
  end

(* ------------------------------------------------------------ *)

let (>>=) = Lwt.bind

let diffCmd =
  Prefs.createString "diff" "diff -u CURRENT2 CURRENT1"
    "!set command for showing differences between files"
    ("This preference can be used to control the name and command-line "
     ^ "arguments of the system "
     ^ "utility used to generate displays of file differences.  The default "
     ^ "is `\\verb|diff -u CURRENT2 CURRENT1|'.  If the value of this preference contains the substrings "
     ^ "CURRENT1 and CURRENT2, these will be replaced by the names of the files to be "
     ^ "diffed.  If not, the two filenames will be appended to the command.  In both "
     ^ "cases, the filenames are suitably quoted.")

let tempName s = Os.tempFilePrefix ^ s

let rec diff root1 path1 ui1 root2 path2 ui2 showDiff id =
  debug (fun () ->
    Util.msg
      "diff %s %s %s %s ...\n"
      (root2string root1) (Path.toString path1)
      (root2string root2) (Path.toString path2));
  let displayDiff fspath1 fspath2 =
    let cmd =
      if Util.findsubstring "CURRENT1" (Prefs.read diffCmd) = None then
          (Prefs.read diffCmd)
        ^ " " ^ (Fspath.quotes fspath1)
        ^ " " ^ (Fspath.quotes fspath2)
      else
        Util.replacesubstrings (Prefs.read diffCmd)
          ["CURRENT1", Fspath.quotes fspath1;
           "CURRENT2", Fspath.quotes fspath2] in
    let c = System.open_process_in
      (if Util.osType = `Win32 && not Util.isCygwin then
        (* BCP: Proposed by Karl M. to deal with the standard windows
           command processor's weird treatment of spaces and quotes: *)
        "\"" ^ cmd ^ "\""
       else
         cmd) in
    showDiff cmd (External.readChannelTillEof c);
    ignore (System.close_process_in c) in
  let (desc1, fp1, ress1, desc2, fp2, ress2) = Common.fileInfos ui1 ui2 in
  match root1,root2 with
    (Local,fspath1),(Local,fspath2) ->
      Util.convertUnixErrorsToTransient
        "diffing files"
        (fun () ->
           let path1 = Update.translatePathLocal fspath1 path1 in
           let path2 = Update.translatePathLocal fspath2 path2 in
           displayDiff
             (Fspath.concat fspath1 path1) (Fspath.concat fspath2 path2))
  | (Local,fspath1),(Remote host2,fspath2) ->
      Util.convertUnixErrorsToTransient
        "diffing files"
        (fun () ->
           let path1 = Update.translatePathLocal fspath1 path1 in
           let (workingDir, realPath) = Fspath.findWorkingDir fspath1 path1 in
           let tmppath =
             Path.addSuffixToFinalName realPath (tempName "diff-") in
           Os.delete workingDir tmppath;
           Lwt_unix.run
             (Update.translatePath root2 path2 >>= (fun path2 ->
              Copy.file root2 path2 root1 workingDir tmppath realPath
                `Copy (Props.setLength Props.fileSafe (Props.length desc2))
                 fp2 None ress2 id) >>= fun info ->
              Lwt.return ());
           displayDiff
             (Fspath.concat workingDir realPath)
             (Fspath.concat workingDir tmppath);
           Os.delete workingDir tmppath)
  | (Remote host1,fspath1),(Local,fspath2) ->
      Util.convertUnixErrorsToTransient
        "diffing files"
        (fun () ->
           let path2 = Update.translatePathLocal fspath2 path2 in
           let (workingDir, realPath) = Fspath.findWorkingDir fspath2 path2 in
           let tmppath =
             Path.addSuffixToFinalName realPath "#unisondiff-" in
           Lwt_unix.run
             (Update.translatePath root1 path1 >>= (fun path1 ->
              (* Note that we don't need the resource fork *)
              Copy.file root1 path1 root2 workingDir tmppath realPath
                `Copy (Props.setLength Props.fileSafe (Props.length desc1))
                 fp1 None ress1 id >>= fun info ->
              Lwt.return ()));
           displayDiff
             (Fspath.concat workingDir tmppath)
             (Fspath.concat workingDir realPath);
           Os.delete workingDir tmppath)
  | (Remote host1,fspath1),(Remote host2,fspath2) ->
      assert false


(**********************************************************************)

(* Taken from ocamltk/jpf/fileselect.ml *)
let get_files_in_directory dir =
  let dirh = System.opendir dir in
  let files = ref [] in
  begin try
    while true do files := dirh.System.readdir () :: !files done
  with End_of_file ->
    dirh.System.closedir ()
  end;
  Sort.list (<) !files

let ls dir pattern =
  Util.convertUnixErrorsToTransient
    "listing files"
    (fun () ->
       let files = get_files_in_directory dir in
       let re = Rx.glob pattern in
       let rec filter l =
         match l with
           [] ->
             []
         | hd :: tl ->
             if Rx.match_string re hd then hd :: filter tl else filter tl
       in
       filter files)


(***********************************************************************
                  CALL OUT TO EXTERNAL MERGE PROGRAM
************************************************************************)

<<<<<<< HEAD
let formatMergeCmd p f1 f2 backup out1 out2 outarch =
  assert (Globals.shouldMerge p); (* the UI should guarantee that *)
=======
let formatMergeCmd p f1 f2 backup out1 out2 outarch batchmode =
  if not (Globals.shouldMerge p) then
    raise (Util.Transient ("'merge' preference not set for "^(Path.toString p)));
>>>>>>> d04ef5b5
  let raw =
    try Globals.mergeCmdForPath p
    with Not_found ->
      raise (Util.Transient ("'merge' preference does not provide a command "
                             ^ "template for " ^ (Path.toString p)))
  in
  let cooked = raw in
  let cooked = Util.replacesubstring cooked "CURRENT1" f1 in
  let cooked = Util.replacesubstring cooked "CURRENT2" f2 in
  let cooked =
    match backup with
      None -> begin
        let cooked = Util.replacesubstring cooked "CURRENTARCHOPT" "" in
        match Util.findsubstring "CURRENTARCH" cooked with
          None -> cooked
        | Some _ -> raise (Util.Transient
                      ("No archive found, but the 'merge' command "
                       ^ "template expects one.  (Consider enabling "
                       ^ "'backupcurrent' for this file or using CURRENTARCHOPT "
                       ^ "instead of CURRENTARCH.)"))
      end
    | Some(s) ->
        let cooked = Util.replacesubstring cooked "CURRENTARCHOPT" s in
        let cooked = Util.replacesubstring cooked "CURRENTARCH"    s in
        cooked in
  let cooked = Util.replacesubstring cooked "NEW1"     out1 in
  let cooked = Util.replacesubstring cooked "NEW2"     out2 in
  let cooked = Util.replacesubstring cooked "NEWARCH"  outarch in
  let cooked = Util.replacesubstring cooked "NEW" out1 in
  let cooked = Util.replacesubstring cooked "BATCHMODE" batchmode in
  let cooked = Util.replacesubstring cooked "PATH"
                (Uutil.quotes (Path.toString p)) in
  cooked

let copyBack fspathFrom pathFrom rootTo pathTo propsTo uiTo id =
  setupTargetPaths rootTo pathTo
    >>= (fun (workingDirForCopy, realPathTo, tempPathTo, localPathTo) ->
  let info = Fileinfo.get false fspathFrom pathFrom in
  let fp = Os.fingerprint fspathFrom pathFrom info in
  let stamp = Osx.stamp info.Fileinfo.osX in
  let newprops = Props.setLength propsTo (Props.length info.Fileinfo.desc) in
  Copy.file
    (Local, fspathFrom) pathFrom rootTo workingDirForCopy tempPathTo realPathTo
    `Copy newprops fp None stamp id >>= fun info ->
  debugverbose (fun () -> Util.msg "rename from copyBack\n");
  rename rootTo localPathTo workingDirForCopy tempPathTo realPathTo
    uiTo None false)

let keeptempfilesaftermerge =
  Prefs.createBool
    "keeptempfilesaftermerge" false "*" ""

let showStatus = function
  | Unix.WEXITED i -> Printf.sprintf "exited (%d)" i
  | Unix.WSIGNALED i -> Printf.sprintf "killed with signal %d" i
  | Unix.WSTOPPED i -> Printf.sprintf "stopped with signal %d" i

let merge root1 path1 ui1 root2 path2 ui2 id showMergeFn =
  debug (fun () -> Util.msg "merge path %s between roots %s and %s\n"
      (Path.toString path1) (root2string root1) (root2string root2));

  (* The following assumes root1 is always local: switch them if needed to make this so *)
  let (root1,path1,ui1,root2,path2,ui2) =
    match root1 with
      (Local,fspath1) -> (root1,path1,ui1,root2,path2,ui2)
    | _ -> (root2,path2,ui2,root1,path1,ui1) in

  let (localPath1, (workingDirForMerge, basep), fspath1) =
    match root1 with
      (Local,fspath1) ->
        let localPath1 = Update.translatePathLocal fspath1 path1 in
        (localPath1, Fspath.findWorkingDir fspath1 localPath1, fspath1)
    | _ -> assert false in

  (* We're going to be doing a lot of copying, so let's define a shorthand
     that fixes most of the arguments to Copy.localfile *)
  let copy l =
    Safelist.iter
      (fun (src,trg) ->
        debug (fun () -> Util.msg "Copying %s to %s\n" (Path.toString src) (Path.toString trg));
        Os.delete workingDirForMerge trg;
        let info = Fileinfo.get false workingDirForMerge src in
        Copy.localFile
          workingDirForMerge src
          workingDirForMerge trg trg
          `Copy info.Fileinfo.desc
          (Osx.ressLength info.Fileinfo.osX.Osx.ressInfo) (Some id))
      l in

  let working1 = Path.addPrefixToFinalName basep (tempName "merge1-") in
  let working2 = Path.addPrefixToFinalName basep (tempName "merge2-") in
  let workingarch = Path.addPrefixToFinalName basep (tempName "mergearch-") in
  let new1 = Path.addPrefixToFinalName basep (tempName "mergenew1-") in
  let new2 = Path.addPrefixToFinalName basep (tempName "mergenew2-") in
  let newarch = Path.addPrefixToFinalName basep (tempName "mergenewarch-") in

  let (desc1, fp1, ress1, desc2, fp2, ress2) = Common.fileInfos ui1 ui2 in

  Util.convertUnixErrorsToTransient "merging files" (fun () ->
    (* Install finalizer (below) in case we unwind the stack *)
    Util.finalize (fun () ->

    (* Make local copies of the two replicas *)
      Os.delete workingDirForMerge working1;
      Os.delete workingDirForMerge working2;
      Os.delete workingDirForMerge workingarch;
      Lwt_unix.run
        (Copy.file
           root1 localPath1 root1 workingDirForMerge working1 basep
           `Copy desc1 fp1 None ress1 id >>= fun info ->
         Lwt.return ());
      Lwt_unix.run
        (Update.translatePath root2 path2 >>= (fun path2 ->
          Copy.file
            root2 path2 root1 workingDirForMerge working2 basep
            `Copy desc2 fp2 None ress2 id) >>= fun info ->
         Lwt.return ());

      (* retrieve the archive for this file, if any *)
      let arch =
        match ui1, ui2 with
        | Updates (_, Previous (_,_,fp,_)), Updates (_, Previous (_,_,fp2,_)) ->
            if fp = fp2 then
              Stasher.getRecentVersion fspath1 localPath1 fp
            else
              assert false
        | NoUpdates, Updates(_, Previous (_,_,fp,_))
        | Updates(_, Previous (_,_,fp,_)), NoUpdates ->
            Stasher.getRecentVersion fspath1 localPath1 fp
        | Updates (_, New), Updates(_, New)
        | Updates (_, New), NoUpdates
        | NoUpdates, Updates (_, New) ->
            debug (fun () -> Util.msg "File is new, no current version will be searched");
            None
        | _ -> assert false    in

      (* Make a local copy of the archive file (in case the merge program
         overwrites it and the program crashes before the call to the Stasher). *)
      begin
        match arch with
          Some fspath ->
            let info = Fileinfo.get false fspath Path.empty in
            Copy.localFile
              fspath Path.empty
              workingDirForMerge workingarch workingarch
              `Copy
              info.Fileinfo.desc
              (Osx.ressLength info.Fileinfo.osX.Osx.ressInfo)
              None
        | None ->
            ()
      end;

      (* run the merge command *)
      Os.delete workingDirForMerge new1;
      Os.delete workingDirForMerge new2;
      Os.delete workingDirForMerge newarch;
      let info1 = Fileinfo.get false workingDirForMerge working1 in
      (* FIX: Why split out the parts of the pair?  Why is it not abstract anyway??? *)
      let fp1 = Os.fingerprint workingDirForMerge working1 info1 in
      let info2 = Fileinfo.get false workingDirForMerge working2 in
      let fp2 = Os.fingerprint workingDirForMerge working2 info2 in
      let cmd = formatMergeCmd
          path1
          (Fspath.quotes (Fspath.concat workingDirForMerge working1))
          (Fspath.quotes (Fspath.concat workingDirForMerge working2))
          (match arch with None -> None | Some f -> Some(Fspath.quotes f))
          (Fspath.quotes (Fspath.concat workingDirForMerge new1))
          (Fspath.quotes (Fspath.concat workingDirForMerge new2))
          (Fspath.quotes (Fspath.concat workingDirForMerge newarch))
          (if Prefs.read Globals.batch then "batch" else "") in
      Trace.log (Printf.sprintf "Merge command: %s\n" cmd);

      let returnValue, mergeResultLog =
        Lwt_unix.run (External.runExternalProgram cmd) in

      Trace.log (Printf.sprintf "Merge result (%s):\n%s\n"
                   (showStatus returnValue) mergeResultLog);
      debug (fun () -> Util.msg "Merge result = %s\n"
                   (showStatus returnValue));

      (* This query to the user probably belongs below, after we've gone through all the
         logic that might raise exceptions in various conditions.  But it has the side effect of
         *displaying* the results of the merge (or putting them in a "details" area), so we don't
         want to skip doing it if we raise one of these exceptions.  Better might be to split out
         the displaying from the querying... *)
      if not
          (showMergeFn
             (Printf.sprintf "Results of merging %s" (Path.toString path1))
             mergeResultLog) then
        raise (Util.Transient ("Merge command canceled by the user"));

      (* It's useful for now to be a bit verbose about what we're doing, but let's
         keep it easy to switch this to debug-only in some later release... *)
      let say f = f() in

      (* Check which files got created by the merge command and do something appropriate
         with them *)
      debug (fun()-> Util.msg "New file 1 = %s\n" (Fspath.toDebugString (Fspath.concat workingDirForMerge new1)));
      let new1exists = Fs.file_exists (Fspath.concat workingDirForMerge new1) in
      let new2exists = Fs.file_exists (Fspath.concat workingDirForMerge new2) in
      let newarchexists = Fs.file_exists (Fspath.concat workingDirForMerge newarch) in

      if new1exists && new2exists then begin
        if newarchexists then
          say (fun () -> Util.msg "Three outputs detected \n")
        else
          say (fun () -> Util.msg "Two outputs detected \n");
        let info1 = Fileinfo.get false workingDirForMerge new1 in
        let info2 = Fileinfo.get false workingDirForMerge new2 in
        let fp1' = Os.fingerprint workingDirForMerge new1 info1 in
        let fp2' = Os.fingerprint workingDirForMerge new2 info2 in
        if fp1'=fp2' then begin
          debug (fun () -> Util.msg "Two outputs equal => update the archive\n");
          copy [(new1,working1); (new2,working2); (new1,workingarch)];
        end else
          if returnValue = Unix.WEXITED 0 then begin
            say (fun () -> (Util.msg "Two outputs not equal but merge command returned 0, so we will\n";
		            Util.msg "overwrite the other replica and the archive with the first output\n"));
            copy [(new1,working1); (new1,working2); (new1,workingarch)];
          end else begin
            say (fun () -> (Util.msg "Two outputs not equal and the merge command exited with nonzero status, \n";
                            Util.msg "so we will copy back the new files but not update the archive\n"));
            copy [(new1,working1); (new2,working2)];

          end
      end

      else if new1exists && (not new2exists) && (not newarchexists) then begin
          if returnValue = Unix.WEXITED 0 then begin
            say (fun () -> Util.msg "One output detected \n");
            copy [(new1,working1); (new1,working2); (new1,workingarch)];
          end else begin
            say (fun () -> Util.msg "One output detected but merge command returned nonzero exit status\n");
            raise (Util.Transient "One output detected but merge command returned nonzero exit status\n")
          end
      end

      else if (not new1exists) && new2exists && (not newarchexists) then begin
        assert false
      end

      else if (not new1exists) && (not new2exists) && (not newarchexists) then begin
        say (fun () -> Util.msg "No outputs detected \n");
        let working1_still_exists = Fs.file_exists (Fspath.concat workingDirForMerge working1) in
        let working2_still_exists = Fs.file_exists (Fspath.concat workingDirForMerge working2) in

        if working1_still_exists && working2_still_exists then begin
          say (fun () -> Util.msg "No output from merge cmd and both original files are still present\n");
          let info1' = Fileinfo.get false workingDirForMerge working1 in
          let fp1' = Os.fingerprint workingDirForMerge working1 info1' in
          let info2' = Fileinfo.get false workingDirForMerge working2 in
          let fp2' = Os.fingerprint workingDirForMerge working2 info2' in
          if fp1 = fp1' && fp2 = fp2' then
            raise (Util.Transient "Merge program didn't change either temp file");
          if fp1' = fp2' then begin
            say (fun () -> Util.msg "Merge program made files equal\n");
            copy [(working1,workingarch)];
          end else if fp2 = fp2' then begin
            say (fun () -> Util.msg "Merge program changed just first input\n");
            copy [(working1,working2);(working1,workingarch)]
          end else if fp1 = fp1' then begin
            say (fun () -> Util.msg "Merge program changed just second input\n");
            copy [(working2,working1);(working2,workingarch)]
          end else
            if returnValue <> Unix.WEXITED 0 then
              raise (Util.Transient ("Error: the merge function changed both of "
                                     ^ "its inputs but did not make them equal"))
            else begin
              say (fun () -> (Util.msg "Merge program changed both of its inputs in";
                              Util.msg "different ways, but returned zero.\n"));
              (* Note that we assume the merge program knew what it was doing when it
                 returned 0 -- i.e., we assume a zero result means that the files are
                 "morally equal" and either can be replaced by the other; we therefore
                 choose one of them (#2) as the unique new result, so that we can update
                 Unison's archive and call the file 'in sync' again. *)
              copy [(working2,working1);(working2,workingarch)];
            end
        end

        else if working1_still_exists && (not working2_still_exists)
            && returnValue = Unix.WEXITED 0 then begin
              say (fun () -> Util.msg "No outputs and second replica has been deleted \n");
              copy [(working1,working2); (working1,workingarch)];
            end

        else if (not working1_still_exists) && working2_still_exists
            && returnValue = Unix.WEXITED 0 then begin
              say (fun () -> Util.msg "No outputs and first replica has been deleted \n");
              copy [(working2,working1); (working2,workingarch)];
            end
        else if returnValue = Unix.WEXITED 0 then begin
            raise (Util.Transient ("Error: the merge program deleted both of its "
                                   ^ "inputs and generated no output!"))
        end else begin
            say (fun() -> Util.msg "The merge program exited with nonzero status and did not leave";
                          Util.msg " both files equal");
            raise (Util.Transient ("Error: the merge program failed and did not leave"
                                   ^ " both files equal"))
        end
      end else begin
        assert false
      end;

      Lwt_unix.run
        (debug (fun () -> Util.msg "Committing results of merge\n");
         copyBack workingDirForMerge working1 root1 path1 desc1 ui1 id >>= (fun () ->
         copyBack workingDirForMerge working2 root2 path2 desc2 ui2 id >>= (fun () ->
         let arch_fspath = Fspath.concat workingDirForMerge workingarch in
         if Fs.file_exists arch_fspath then begin
           debug (fun () -> Util.msg "Updating unison archives for %s to reflect results of merge\n"
                   (Path.toString path1));
           if not (Stasher.shouldBackupCurrent path1) then
             Util.msg "Warning: 'backupcurrent' is not set for path %s\n" (Path.toString path1);
           Stasher.stashCurrentVersion workingDirForMerge localPath1 (Some workingarch);
           let infoarch = Fileinfo.get false workingDirForMerge workingarch in
           let fp = Os.fingerprint arch_fspath Path.empty infoarch in
           debug (fun () -> Util.msg "New fingerprint is %s\n" (Os.fullfingerprint_to_string fp));
           let new_archive_entry =
             Update.ArchiveFile
               (Props.get (Fs.stat arch_fspath) infoarch.osX, fp,
                Fileinfo.stamp (Fileinfo.get true arch_fspath Path.empty),
                Osx.stamp infoarch.osX) in
           Update.replaceArchive root1 path1 new_archive_entry >>= fun _ ->
           Update.replaceArchive root2 path2 new_archive_entry >>= fun _ ->
           Lwt.return ()
         end else
           (Lwt.return ()) )))) )
    (fun _ ->
      Util.ignoreTransientErrors
        (fun () ->
           if not (Prefs.read keeptempfilesaftermerge) then begin
             Os.delete workingDirForMerge working1;
             Os.delete workingDirForMerge working2;
             Os.delete workingDirForMerge workingarch;
             Os.delete workingDirForMerge new1;
             Os.delete workingDirForMerge new2;
             Os.delete workingDirForMerge newarch
           end))<|MERGE_RESOLUTION|>--- conflicted
+++ resolved
@@ -756,14 +756,8 @@
                   CALL OUT TO EXTERNAL MERGE PROGRAM
 ************************************************************************)
 
-<<<<<<< HEAD
 let formatMergeCmd p f1 f2 backup out1 out2 outarch =
   assert (Globals.shouldMerge p); (* the UI should guarantee that *)
-=======
-let formatMergeCmd p f1 f2 backup out1 out2 outarch batchmode =
-  if not (Globals.shouldMerge p) then
-    raise (Util.Transient ("'merge' preference not set for "^(Path.toString p)));
->>>>>>> d04ef5b5
   let raw =
     try Globals.mergeCmdForPath p
     with Not_found ->
