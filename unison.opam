--- conflicted
+++ resolved
@@ -1,5 +1,4 @@
 opam-version: "2.0"
-<<<<<<< HEAD
 version: "dev"
 synopsis: "File-synchronization tool for Unix and Windows"
 description: """
@@ -11,16 +10,12 @@
 modified separately, and then brought up to date by propagating
 the changes in each replica to the other.
 """
-maintainer: ["unisonhackers@lists.seas.upenn.edu"]
-authors: ["Trevor Jim" "Benjamin C. Pierce" "Jérôme Vouillon"]
-=======
 maintainer: "unison-hackers@lists.seas.upenn.edu"
 authors: [
   "Trevor Jim"
   "Benjamin C. Pierce"
   "Jérôme Vouillon"
 ]
->>>>>>> 8de49e9d
 license: "GPL-3.0-or-later"
 homepage: "https://www.cis.upenn.edu/~bcpierce/unison/"
 doc: "https://github.com/bcpierce00/unison/wiki"
